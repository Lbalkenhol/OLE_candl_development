"""
Emulator instance. This is the main class that interacts with the sampling codes and provides their interfaces.

It is aware of the quanities which are to be emulated and their dimensionalities. It stores all hyperparameters.

It creates and accesses the data cache and creates the individual emulators for the different quantities.

"""

import numpy as np
import os
import pickle
import time
import warnings
import logging
import jax.numpy as jnp
import jax

from copy import deepcopy
from copy import copy

from functools import partial

from OLE.utils.base import BaseClass
from OLE.utils.mpi import *
from OLE.data_cache import DataCache
from OLE.gp_predicter import GP_predictor
from OLE.likelihood import Likelihood

from OLE.plotting import plot_loglikes

class Emulator(BaseClass): 

    # The emulators are a dictionary of the individual emulators for the different quantities. The keys are the names of the quantities.
    emulators: dict

    # The hyperparameters are a dictionary of the hyperparameters for the different quantities. The keys are the names of the quantities.
    hyperparameters: dict

    # Initialization state
    ini_state: dict

    # The data cache is a dictionary of the individual states. The keys are the names of the states.
    data_cache: DataCache

    # Trained flag states whether the emulator has been trained.
    trained: bool

    # list of input parameters
    input_parameters: list

    # likelihood calculation
    likelihood: Likelihood

    def __init__(self, data_cache = None, **kwargs):
        super().__init__("Emulator", **kwargs)

        if data_cache is None:
            self.data_cache = DataCache(**kwargs)
        else:
            self.data_cache = data_cache

        self.trained = False

        self.added_data_points = 0



        self.info("Emulator initialized")
        self.debug("Emulator initialized")

        pass

    def initialize(self, likelihood=None, ini_state=None, **kwargs):
        # default hyperparameters
        defaulthyperparameters = {
            # kernel
            'kernel': 'RBF',

            # kernel fitting frequency. Every n-th state the kernel parameters are fitted.
<<<<<<< HEAD
            'kernel_fitting_frequency': 4,
            'test_noise_levels': True,
=======
            'kernel_fitting_frequency': 20,
>>>>>>> 6d1c316a

            # the number of data points in cache before the emulator is to be trained
            'min_data_points': 80,


            # veto list of parameters which are not to be emulated.
            'veto_list': None,

            # logfile for emulator
            'logfile': None,

            # Load initial state from cache. Usually, before we can use the emulator we need to have a state in the cache to determine the dimensionality of the quantities.
            # However, if we have a state in the cache, we can load the initial state from the cache. And not a single theory call has to be made.
            'load_initial_state': False,

            ## TESTING:

            # should we test the performance of the emulator once it is trained? If Flase, the following parameters are not needed
            'test_emulator': True,

            # numer of test samples to determine the quality of the emulator
            'N_quality_samples': 5,

            # path to a directory with data covmats to do better normalization. If given, the emulator will search for data covmats in this directoy and if one is found, it will be used for normalization
            'data_covmat_directory': None,

            # here we define the quality threshold for the emulator. If the emulator is below this threshold, it is retrained. We destinguish between a constant, a linear and a quadratic threshold
            'quality_threshold_constant': 0.1,
            'quality_threshold_linear': 0.01,
            'quality_threshold_quadratic': 0.0001,

            'error_tolerance' : 1.,
            # the radius around the checked points for which we do not need to check the quality criterium
            'quality_points_radius': 0.0,

            # plotting directory
            'plotting_directory': None,

            # only relevant for cobaya
            'cobaya_state_file': None, # TODO: put this somewhere else. This is only used in the cobaya wrapper
            'jit_threshold': 10, # number of samples to be emulated before we jit the emulator to accelerate it TODO: put this somewhere else

            # learn about the actual emulation task to estimate 'quality_threshold_quadratic'.
            'N_sigma': 6,
            'dimensionality': None, # if we give the dimensionality, the code estimates where we need to be accruate in the quality criterium (inside of N_sigma). Thus, we can estimate the quality_threshold_quadratic, in a way, that it becomes dominant over the linear at this point!


        }

        # The hyperparameters are a dictionary of the hyperparameters for the different quantities. The keys are the names of the quantities.
        self.hyperparameters = defaulthyperparameters

        for key, value in kwargs.items():
            self.hyperparameters[key] = value

        # If load_initial_state is True, we load the initial state from the cache
        if self.hyperparameters['load_initial_state']:
            # check that cache file exists, otherwise raise error
            if not os.path.exists(self.hyperparameters['cache_file']):
                raise FileNotFoundError("Cache file does not exist. Cannot load initial state from cache. Set 'load_initial_state' to False until the cache file is created.")

            self.data_cache.load_cache()
            self.ini_state = self.data_cache.states[0].copy()
        else:
            self.ini_state = ini_state

        # Add initial state to the data cache
        self.data_cache.initialize(ini_state)

        # Initialize the emulator with an initial state. In this state the parameters and the quantitites which are to be emulated are defined. They also come with an example value to determine the dimensionality of the quantities.
        ini_state = self.ini_state

        # if there is a input_parameters list in the kwargs, we use this list to determine the order of the input parameters
        if 'input_parameters' in kwargs:
            self.input_parameters = kwargs['input_parameters']
        else:
            self.input_parameters = list(ini_state['parameters'].keys())

        self.likelihood = likelihood
        if self.likelihood is not None:
            self.likelihood.initialize(**kwargs)

        # A state dictionary is a nested dictionary with the following structure:
        # state = {
        #     "parameters": {
        #         "parameter1": [123],
        #         "parameter2": [456],
        #         ...
        #     },
        #     "quantities": {
        #         "quantity1": [element1, element2, ...],
        #         "quantity2": [element1, element2, ...],
        #         ...
        #     },
        #     "loglike": 123, (or None if not available)
        # }
            
        # remove the parameters which are not in the input_parameters list
        for key in list(ini_state['parameters'].keys()):
            if key not in self.input_parameters:
                del ini_state['parameters'][key]

        # if 'dimensionality' is given we need to estimate the quality_threshold_quadratic
        if self.hyperparameters['dimensionality'] is not None:
            from scipy.stats import chi2
            # we need to estimate the quality_threshold_quadratic
            # we use the N_sigma to estimate the quality_threshold_quadratic
            # we estimate the quality_threshold_quadratic such that it becomes dominant over the linear term at the N_sigma point

            # up to which p value do we want to be accurate?
            p_val = chi2.cdf(self.hyperparameters['N_sigma']**2, 1)

            if p_val == 1.0:
                self.warning("N_sigma is too large. The p value is 1.0 due to double precision. The estimated delta_loglike is not accurate. Thus, we set N_sigma = 8!")
                p_val = chi2.cdf(8**2, 1)

            # the corresponding loglike
            accuracy_loglike = chi2.ppf(p_val, self.hyperparameters['dimensionality'])/2

            # at this point the (constant + linear) term is equal to the quadratic term
            self.hyperparameters['quality_threshold_quadratic'] = (self.hyperparameters['quality_threshold_constant'] + self.hyperparameters['quality_threshold_linear']*accuracy_loglike)/accuracy_loglike**2

            self.debug("Quality threshold quadratic: ", self.hyperparameters['quality_threshold_quadratic'])

        # if we have a data_covmat_directory we search for the data covmat in this directory
        self.data_covmats = {quantity_name: None for quantity_name in ini_state['quantities'].keys()}
        if self.hyperparameters['data_covmat_directory'] is not None:
            # check whether the directory exists
            if not os.path.exists(self.hyperparameters['data_covmat_directory']):
                self.warning("Data covmat directory does not exist. Cannot use data covmat for normalization.")
            else:
                # search for the data covmat in the directory. They should be named <quantity_name>.covmat
                for quantity_name, quantity in ini_state['quantities'].items():
                    covmat_file = self.hyperparameters['data_covmat_directory'] + '/' + quantity_name + '.covmat'
                    if os.path.exists(covmat_file):
                        self.debug("Data covmat found for quantity %s. Using it for normalization.", quantity_name)
                        self.data_covmats[quantity_name] = np.loadtxt(covmat_file)
                    else:
                        self.debug("Data covmat not found for quantity %s. Not using it for normalization.", quantity_name)


        # Here: Create the emulators for the different quantities
        self.emulators = {}

        for quantity_name, quantity in ini_state['quantities'].items():

            # check whether the quantity is in the veto list
            if self.hyperparameters['veto_list'] is not None:
                if quantity_name in self.hyperparameters['veto_list']:
                    continue
            
            # initialize the emulator for the quantity
            self.emulators[quantity_name] = GP_predictor(quantity_name, debug=self.debug_mode)
            self.emulators[quantity_name].initialize(ini_state,data_covmat=self.data_covmats[quantity_name], **kwargs)

        # initialize the points which were already tested with the quality criterium
        self.quality_points = []
        

        # if we fulfill the minimum number of data points, we train the emulator
        if len(self.data_cache.states) >= self.hyperparameters['min_data_points']:
            self.data_cache.load_cache()
            self.train()

        # this counter is used to determine the number of continously successful emulator calls
        self.continuous_successful_calls = 0

        # max loglike encountered in the run
        self.max_loglike_encountered = -np.inf
        
        pass

    def add_state(self, state):
        # returns 2 if the state was added to the data cache and the emulator was trained
        # returns 1 if the state was added to the data cache and the emulator was updated
        # returns 0 if the state was not added to the data cache and the emulator was not updated

        # new state
        new_state = deepcopy(state)

        # remove parameters which are not in the input_parameters list:
        for key in list(state['parameters'].keys()):
            if key not in self.input_parameters:
                del new_state['parameters'][key]

        # Add a state to the emulator. This means that the state is added to the data cache and the emulator is retrained.
        state_added = self.data_cache.add_state(new_state)

        if state_added:
            # write to log that the state was added
            _ = "State added to emulator: " + "; ".join([key+ ': ' +str(value) for key, value in new_state['parameters'].items()]) + " at loglike: " + str(new_state['loglike']) + " max. loglike: " + str(self.data_cache.max_loglike) + "\n"
            self.write_to_log(_)
            # write to log the current size of the data cache
            _ = "Current data cache size: %d\n" % len(self.data_cache.states)
            self.write_to_log(_)
        else:
            # write to log that the state was not added
            _ = "State not added to emulator: " + "; ".join([key+ ': ' +str(value) for key, value in new_state['parameters'].items()]) + " at loglike: " + str(new_state['loglike']) + " max. loglike: " + str(self.data_cache.max_loglike) + "\n"
            self.write_to_log(_)
            # write to log the current size of the data cache
            _ = "Current data cache size: %d\n" % len(self.data_cache.states)
            self.write_to_log(_)
        
        # if the emulator is already trained, we can add the new state to the GP without fitting the Kernel parameters
        emulator_updated = False
        if self.trained and state_added:
            self.added_data_points += 1
            if self.added_data_points%self.hyperparameters['kernel_fitting_frequency'] == 0:
                self.train()
                emulator_updated = True
            else:
                if self.hyperparameters['sparse_GP_points'] == 0:
                    self.update()
                    emulator_updated = True
                #else: do nothing as updating does not really improve the sparese GP anyways
        
            
        if state_added:
            self.continuous_successful_calls = 0
            return True , emulator_updated
        else:
            return False , emulator_updated

    def update(self):
        # Update the emulator. This means that the emulator is retrained.
        # Load the data from the cache.
        self.debug("Loading data from cache")

        self.write_to_log("Update emulator\n")

        # Train the emulator.
        for quantity, emulator in self.emulators.items():
            self.debug("Updating emulator for quantity %s", quantity)
            input_data_raw = self.data_cache.get_parameters()
            output_data_raw = self.data_cache.get_quantities(quantity)

            input_data_raw_jax = jnp.array(input_data_raw)
            output_data_raw_jax = jnp.array(output_data_raw)

            # load data into emulators
            emulator.load_data(input_data_raw_jax, output_data_raw_jax)

            # normalize and compress data
            emulator.data_processor.normalize_training_data()
            emulator.data_processor.compress_training_data()

            del input_data_raw
            del output_data_raw

            del input_data_raw_jax
            del output_data_raw_jax
            
            
        self.trained = True
        pass

    def train(self):
        # Load the data from the cache.
        self.debug("Loading data from cache")

        self.write_to_log("Training emulator\n")

        
        # Train the emulator.
        input_data_raw = self.data_cache.get_parameters()
        input_data_raw_jax = jnp.array(input_data_raw)

        for quantity, emulator in self.emulators.items():
            self.info("Start training emulator for quantity %s", quantity)
            output_data_raw = self.data_cache.get_quantities(quantity)

            output_data_raw_jax = jnp.array(output_data_raw)

            # load data into emulators
            emulator.load_data(input_data_raw_jax, output_data_raw_jax)

            del output_data_raw_jax
            del output_data_raw

            # compute normalization and compression and apply it to the data
            self.debug("Compute normalization and compression for quantity %s", quantity)
            emulator.data_processor.compute_normalization()
            emulator.data_processor.normalize_training_data()
            self.debug("Normalization done for quantity %s", quantity)

            emulator.data_processor.compute_compression()
            emulator.data_processor.compress_training_data()

            emulator.initialize_training() # fill basic structures so we can set errors accurately
            
        self.set_error()

        for quantity, emulator in self.emulators.items():
            self.debug("Train GP for quantity %s", quantity)

            emulator.finalize_training()

            

        del input_data_raw_jax
        del input_data_raw

        self.trained = True

        jax.clear_backends()




        # if we have a plotting directory we plot the loglikelihood
        if self.hyperparameters['plotting_directory'] is not None:
            loglikes = jnp.array(self.data_cache.get_loglikes())
            parameters = jnp.array(self.data_cache.get_parameters())

            for i in range(len(parameters[0])):
                plot_loglikes(loglikes[:,0], parameters[:,i], self.input_parameters[i], self.hyperparameters['plotting_directory']+'/loglike_'+str(i)+'.png')
        pass

    def set_data_covmats(self, data_covmats):
        # set the data covmats for the different quantities
        for quantity_name, data_covmat in data_covmats.items():
            self.data_covmats[quantity_name] = data_covmat
            self.emulators[quantity_name].data_processor.data_covmat = data_covmat

    # @partial(jax.jit, static_argnums=0)
    def emulate(self, parameters):
        # Prepare output state
        output_state = {'quantities':{}} #self.ini_state.copy()
        output_state['parameters'] = parameters

        # Emulate the quantities for the given parameters.
        input_data = jnp.array([[parameters[key][0] for key in self.input_parameters]])
        
        for quantity, emulator in self.emulators.items():
            emulator_output = emulator.predict(input_data)
            output_state['quantities'][quantity] = emulator_output

        # write to log
        # self.write_parameter_dict_to_log(parameters)

        return output_state
    

    # function to get N samples from the same input parameters
    # @partial(jax.jit, static_argnums=0)
    def emulate_samples(self, parameters, RNGkey):
        # Prepare list of N output states
        state = {'parameters': {}, 'quantities': {}}
        state['parameters'] = parameters
        output_states = [deepcopy(state) for i in range(self.hyperparameters['N_quality_samples'])]

        # Emulate the quantities for the given parameters.
        input_data = jnp.array([[parameters[key][0] for key in self.input_parameters]])

        for quantity, emulator in self.emulators.items():
            emulator_output, RNGkey = emulator.sample_prediction(input_data, N=self.hyperparameters['N_quality_samples'], RNGkey=RNGkey)
            
            
            for i in range(self.hyperparameters['N_quality_samples']):
                output_states[i]['quantities'][quantity] = emulator_output[i,:]

        return output_states, RNGkey

    def emulate_samples_noiseFree(self, parameters, RNGkey):
        # Prepare list of N output states
        state = {'parameters': {}, 'quantities': {}}
        state['parameters'] = parameters
        output_states = [deepcopy(state) for i in range(self.hyperparameters['N_quality_samples'])]

        # Emulate the quantities for the given parameters.
        input_data = jnp.array([[value[0] for key, value in parameters.items() if key in self.input_parameters]])




        for quantity, emulator in self.emulators.items():
            emulator_output, RNGkey = emulator.sample_prediction_noiseFree(input_data, N=self.hyperparameters['N_quality_samples'], RNGkey=RNGkey)
            
            
            for i in range(self.hyperparameters['N_quality_samples']):
                output_states[i]['quantities'][quantity] = emulator_output[i,:]

        return output_states, RNGkey
    

    # OUTDATED
    # function to get 1 sample from the same input parameters
    # @partial(jax.jit, static_argnums=0)
    # def emulate_sample(self, parameters, RNGkey=jax.random.PRNGKey(time.time_ns())):
    #     # Prepare list of N output states

    #     state = {'parameters': {}, 'quantities': {}}
    #     state['parameters'] = parameters

    #     # Emulate the quantities for the given parameters.
    #     input_data = jnp.array([[value[0] for key, value in parameters.items() if key in self.input_parameters]])

    #     for quantity, emulator in self.emulators.items():
    #         emulator_output, RNGkey = emulator.sample_prediction(input_data, RNGkey=RNGkey)
            
    #         state['quantities'][quantity] = emulator_output[0,:]

    #     return state, RNGkey

    # function simply restes all errors for the GPs

    #def reset_error(self):
  
    #    for quantity_name, quantity in self.ini_state['quantities'].items():
    #        self.emulators[quantity_name].reset_error() 

    def set_error(self):

<<<<<<< HEAD
        if self.hyperparameters['error_tolerance'] == 0.:
            for quantity_name, quantity in self.ini_state['quantities'].items():
=======
        if self.hyperparameters['noise_percentage'] == 0.:
            for quantity_name in self.emulators.keys():
>>>>>>> 6d1c316a
                self.emulators[quantity_name].disable_error() 

        else:

            #num_GPs = 0
            #for quantity_name, quantity in self.ini_state['quantities'].items():
            #    self.emulators[quantity_name].reset_error() 
            #    num_GPs += self.emulators[quantity_name].num_GPs
           
                
        
            #for index in range(len(self.data_cache.states)):
            #    state = self.data_cache.states[index]
                
            #    delta_loglike = max(self.data_cache.max_loglike) - state['loglike']
            #    acceptable_error = self.hyperparameters['quality_threshold_constant'] + delta_loglike * self.hyperparameters['quality_threshold_linear'] + delta_loglike **2 * self.hyperparameters['quality_threshold_quadratic']
                            
                # we distribute this error equally among all GPs. Other options could be considered
            #    quantity_derivs = {}
        
            #    for name,val in state['quantities'].items():
            #        quantity_derivs[name] = jnp.array( self.likelihood.loglike_gradient(state, name))
            
            #    acceptable_error /= jnp.sqrt(num_GPs) * jnp.sqrt(100./self.hyperparameters['noise_percentage']) 
                                    
        
            #    if delta_loglike > 0.:
            #        for quantity_name, quantity in self.ini_state['quantities'].items():
            #            self.emulators[quantity_name].set_error(index,quantity_derivs[quantity_name],acceptable_error) 
                        
                
            # this could be in gp_predictor
            print('set the noise levels to ')
            for quantity_name, quantity in self.ini_state['quantities'].items():
                var = self.emulators[quantity_name].data_processor.output_pca_stds**2 * len(self.emulators[quantity_name].data_processor.output_data_emulator)
                # this is analytical for the variance of the components. since we compare to the total we might drop the len of data
            
                total_var = jnp.sum(var)
                variance_tolerance = 1. - self.emulators[quantity_name].data_processor.hyperparameters['explained_variance_cutoff']

                for i in range(self.emulators[quantity_name].num_GPs):
                    relative_variance = var[i]/total_var
                    #error = variance_tolerance / relative_variance * self.hyperparameters['noise_percentage']
                    error = ((variance_tolerance / relative_variance) ** 2. ) / len(var)
                    
                    self.emulators[quantity_name].GPs[i].hyperparameters['error_tolerance'] = error
                    print(self.emulators[quantity_name].GPs[i].hyperparameters['error_tolerance'] )

    

    def check_quality_criterium(self, loglikes, parameters, reference_loglike = None):
        # check whether the emulator is good enough to be used
        # if the emulator is not yet trained, we return False
        if not self.trained:
            self.continuous_successful_calls = 0
            return False

        # if the emulator is trained, we check the quality criterium
        # we check whether the loglikes are within the quality criterium
        if reference_loglike is None:
            mean_loglike = jnp.mean(loglikes)
        else:
            mean_loglike = reference_loglike
        std_loglike = jnp.std(loglikes)

        max_loglike = max(self.data_cache.max_loglike, self.max_loglike_encountered)


        delta_loglike = jnp.abs(mean_loglike - max_loglike)

        # write testing to log

        # if the mean loglike is above the maximum found loglike we only check the constant term
        if mean_loglike > max_loglike:
            if std_loglike > self.hyperparameters['quality_threshold_constant']:
                self.debug("Emulator quality criterium NOT fulfilled")
                _ = "Quality criterium NOT fulfilled; "+"; ".join([key+ ': ' +str(value) for key, value in parameters.items()]) + " Max loglike: %f, delta loglikes: " % (max_loglike) + " ".join([str(loglike) for loglike in loglikes]) + "\n"
                self.write_to_log(_)
                return False
        else:
            # calculate the absolute difference between the mean loglike and the maximum loglike
            delta_loglike = jnp.abs(mean_loglike - max_loglike)
            
            # the full criterium 
            if std_loglike > self.hyperparameters['quality_threshold_constant'] + self.hyperparameters['quality_threshold_linear']*delta_loglike + self.hyperparameters['quality_threshold_quadratic']*delta_loglike**2:
                self.debug("Emulator quality criterium NOT fulfilled")
                _ = "Quality criterium NOT fulfilled; "+"; ".join([key+ ': ' +str(value) for key, value in parameters.items()]) + " Max loglike: %f, delta loglikes: " % (max_loglike) + " ".join([str(loglike) for loglike in loglikes]) + "\n"
                self.write_to_log(_)
                return False

        self.debug("Emulator quality criterium fulfilled")
        _ = "Quality criterium fulfilled; "+"; ".join([key+ ': ' +str(value) for key, value in parameters.items()]) + " Max loglike: %f, delta loglikes: " % (max_loglike) + " ".join([str(loglike) for loglike in loglikes]) + "\n"
        self.write_to_log(_)
        self.continuous_successful_calls += 1

        # if any of the loglikes is above the maximum loglike, we need to update the maximum loglike
        if jnp.any(mean_loglike > max_loglike):
            self.max_loglike_encountered = mean_loglike

        return True
    

    def require_quality_check(self, parameters):
        # check whether the emulator is expected to perform well for the given parameters.
        # if we return False, the emulator is expected to perform well and we do not need to check the quality criterium
        # if we return True, the emulator is expected to perform poorly and we need to check the quality criterium

        # if we do not require a quality check, we return False
        if not self.hyperparameters['test_emulator']:
            self.debug("Quality check not required. Test emulator is False")
            self.write_to_log("Quality check not required. Test emulator is False")
            self.continuous_successful_calls += 1
            return False

        # The idea is that we collect all points which were checked by the quality criterium and then check whether the new point is within the convex hull of the checked points.
        input_data = jnp.array([[value[0] for key, value in parameters.items() if key in self.input_parameters]])

        # normalize the input data
        quantity = list(self.emulators.keys())[0]
        normalized_input_data = self.emulators[quantity].data_processor.normalize_input_data(input_data)

        # check whether the normalized input data is within a certain radius of the checked points
        if len(self.quality_points) == 0:
            self.debug("No quality points yet. Quality check required.")
            return True
        else:
            # calculate the distance between the normalized input data and the checked points
            distances = jnp.linalg.norm(normalized_input_data - jnp.array(self.quality_points), axis=-1)

            # if the distance is smaller than a threshold, we return True
            if jnp.any(distances < self.hyperparameters['quality_points_radius']):
                self.debug("Quality check not required. Point is close to already checked points")
                self.write_to_log("Quality check not required. Point is close to already checked points: " + " ".join([key+ ': ' +str(value) for key, value in parameters.items()]) + "\n")
                return False
            else:
                self.debug("Quality check required. Point is far from already checked points")
                self.write_to_log("Quality check required. Point is far from already checked points: " + " ".join([key+ ': ' +str(value) for key, value in parameters.items()]) + "\n")
                return True
        
    def add_quality_point(self, parameters):
        # if there is no distance to check, there is no point in storing these points
        if self.hyperparameters['quality_points_radius'] == 0.0:
            return

        input_data = jnp.array([[value[0] for key, value in parameters.items() if key in self.input_parameters]])

        # normalize the input data
        quantity = list(self.emulators.keys())[0]
        normalized_input_data = self.emulators[quantity].data_processor.normalize_input_data(input_data)

        # add the normalized input data to the quality points
        self.quality_points.append(normalized_input_data)
        self.debug("Added quality point to list of quality points")

    
    def get_gradients(self, parameters):
        # Prepare output state
        output_state = self.ini_state.copy()
        output_state['parameters'] = parameters

        # Emulate the quantities for the given parameters.
        input_data = jnp.array([[value[0] for key, value in parameters.items() if key in self.input_parameters]])
        
        for quantity, emulator in self.emulators.items():
            emulator_output = emulator.predict_gradients(input_data)
            output_state['quantities'][quantity] = emulator_output

        return output_state
    

    def write_to_log(self, message):
        # write the message to the logfile
        if self.hyperparameters['logfile'] is None:
            return
        
        file_name = self.hyperparameters['logfile']+'_'+str(get_mpi_rank())+'.log'
        with open(file_name, 'a') as logfile:
            # add timestamp to message
            message = time.strftime("%Y-%m-%d %H:%M:%S", time.localtime()) + " " + message
            logfile.write(message)

        pass

    def write_parameter_dict_to_log(self, parameters):
        # write the parameters to the logfile
        _ = "Emulated state: " + " ".join([str(key) + ": " + str(value) for key, value in parameters.items()]) + "\n"
        self.write_to_log(_)
        pass



<|MERGE_RESOLUTION|>--- conflicted
+++ resolved
@@ -78,12 +78,8 @@
             'kernel': 'RBF',
 
             # kernel fitting frequency. Every n-th state the kernel parameters are fitted.
-<<<<<<< HEAD
             'kernel_fitting_frequency': 4,
             'test_noise_levels': True,
-=======
-            'kernel_fitting_frequency': 20,
->>>>>>> 6d1c316a
 
             # the number of data points in cache before the emulator is to be trained
             'min_data_points': 80,
@@ -497,13 +493,8 @@
 
     def set_error(self):
 
-<<<<<<< HEAD
         if self.hyperparameters['error_tolerance'] == 0.:
             for quantity_name, quantity in self.ini_state['quantities'].items():
-=======
-        if self.hyperparameters['noise_percentage'] == 0.:
-            for quantity_name in self.emulators.keys():
->>>>>>> 6d1c316a
                 self.emulators[quantity_name].disable_error() 
 
         else:
